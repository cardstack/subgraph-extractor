from datetime import datetime

import click
import numpy as np
import pandas
import pyarrow
import pyarrow.parquet as pq
import pyarrow.dataset as ds
from pyarrow import fs
import yaml
from cloudpathlib import AnyPath, CloudPath
from deepdiff import DeepDiff
from simple_term_menu import TerminalMenu
from tqdm import tqdm
import tempfile


TYPE_MAPPINGS = {"numeric": "bytes", "text": "string", "boolean": "bool", "bytea": "bytes"}

BLOCK_COLUMN = "_block_number"
BLOCK_COLUMN_TYPE = "uint32"


def select_writable_in_range(
    database_string,
    subgraph_table_schema,
    table_name,
    start_partition,
    end_partition,
):
    """
    This function selects all columns from a table within a set block range,
    excluding two that appear in all subgraph model tables that cannot be
    written to a parquet file (vid and block_range).
    It adds in a computed colymn to ensure that the block where the fact
    became true is still available.
    """
    df = pandas.read_sql(
        sql=f"""SELECT *, lower(block_range) as {BLOCK_COLUMN} 
                    FROM {subgraph_table_schema}.{table_name}
                    WHERE
                        lower(block_range) >= %(start_partition)s
                        AND lower(block_range) < %(end_partition)s
                    ORDER BY lower(block_range) asc
            """,
        params={
            "start_partition": start_partition,
            "end_partition": end_partition,
        },
        con=database_string,
        coerce_float=False,
    )
    return df.drop(["vid", "block_range"], axis=1)


def get_column_types(database_string, subgraph_table_schema, table_name):
    df = pandas.read_sql(
        sql=f"""SELECT column_name, data_type
                FROM information_schema.columns
            WHERE table_name = %(table_name)s
            AND table_schema = %(subgraph_table_schema)s
            """,
        params={
            "table_name": table_name,
            "subgraph_table_schema": subgraph_table_schema,
        },
        con=database_string,
    )
    return {row["column_name"]: row["data_type"] for row in df.to_dict("records")}


def get_subgraph_table_schemas(database_string):
    schema_data = pandas.read_sql(
        """
    SELECT
  ds.subgraph AS subgraph_deployment,
  ds.name AS subgraph_table_schema,
  sv.id,
  s.name as label,
  sd.earliest_ethereum_block_number::int as earliest_block,
  sd.latest_ethereum_block_number::int as latest_block
FROM
  deployment_schemas ds
  LEFT JOIN subgraphs.subgraph_version sv ON (ds.subgraph = sv.deployment)
  LEFT JOIN subgraphs.subgraph s ON (s.current_version = sv.id)
  LEFT JOIN subgraphs.subgraph_deployment sd ON (sd.deployment = ds.subgraph)
WHERE
  ds.active AND s.current_version is not NULL
    """,
        con=database_string,
    ).to_dict("records")
    return {subgraph["label"]: subgraph for subgraph in schema_data}


def get_subgraph_table_schema(subgraph, database_string):
    schemas = get_subgraph_table_schemas(database_string)
    return schemas[subgraph]["subgraph_table_schema"]


def get_subgraph_deployment(subgraph, database_string):
    schemas = get_subgraph_table_schemas(database_string)
    return schemas[subgraph]["subgraph_deployment"]


def get_subgraph_block_range(subgraph, database_string):
    schemas = get_subgraph_table_schemas(database_string)
    return schemas[subgraph]["earliest_block"], schemas[subgraph]["latest_block"]


def convert_columns(df, database_types, table_config):
    update_types = {BLOCK_COLUMN: BLOCK_COLUMN_TYPE}
    new_columns = {}
    for column, mappings in table_config.get("column_mappings", {}).items():
        for new_column_name, new_column_config in mappings.items():
            scale_factor = new_column_config.get("downscale")
            if scale_factor:
                new_column = df[column] // scale_factor
            else:
                new_column = df[column]
            if new_column_config.get("max_value"):
                max_value = new_column_config["max_value"]
                validity_column = new_column_config["validity_column"]
                default = new_column_config["default"]
                new_columns[new_column_name] = np.where(
                    new_column <= max_value, new_column, default
                )
                new_columns[validity_column] = np.where(
                    new_column <= max_value, True, False
                )
                update_types[validity_column] = "boolean"
            else:
                new_columns[new_column_name] = new_column
            update_types[new_column_name] = new_column_config["type"]
    for column_name in df.columns:
        if column_name != BLOCK_COLUMN:
            database_type = database_types[column_name]
            if database_type in TYPE_MAPPINGS:
                update_types[column_name] = TYPE_MAPPINGS[database_type]
            if database_type == "numeric":
                df[column_name] = df[column_name].map(
                    lambda x: int(x).to_bytes(32, byteorder="big")
                )
    df = df.rename_axis(None)
    df = df.assign(**new_columns)
    table = pyarrow.Table.from_pandas(df, preserve_index=False)
    schema = table.schema
    types = {
        "uint32": pyarrow.uint32(),
        "uint64": pyarrow.uint64(),
        "bytes": pyarrow.binary(),
        "bool": pyarrow.bool_(),
        "boolean": pyarrow.bool_(),
        "string": pyarrow.string(),
        "Numeric38": pyarrow.decimal128(precision=38),
    }
    for column_name, new_type in update_types.items():
        field_index = schema.get_field_index(column_name)
        field = schema.field(field_index)
        new_field = field.with_type(types[new_type])
        schema = schema.set(field_index, new_field)
    if len(df) == 0:
        # It's possible that casting an empty table causes issues
        # but there is a helper on schemas to create a valid
        # empty table of the same type
        table = schema.empty_table()
    else:
        table = table.cast(schema, safe=False)
    return table


def get_partitions(min_partition, max_partition, partition_sizes):
    if min_partition is None or max_partition is None:
        return []
    partitions = []
    for partition_size in sorted(partition_sizes, reverse=True):
        start_partition_allowed = (min_partition // partition_size) * partition_size
        end_partition_allowed = (max_partition // partition_size) * partition_size
        last_max_partition = None
        for start_partition in range(
            start_partition_allowed, end_partition_allowed, partition_size
        ):
            last_max_partition = start_partition + partition_size
            partitions.append((partition_size, start_partition, start_partition + partition_size))
        if last_max_partition is not None:
            min_partition = last_max_partition
    return partitions


def get_partition_file_location(
    table_dir, partition_size, start_partition, end_partition
):
    return table_dir.joinpath(
        f"partition_size={partition_size}",
        f"start_partition={start_partition}",
        f"end_partition={end_partition}",
        "data.parquet",
    )


def extract_from_config(subgraph_config, database_string, output_location):
    config = yaml.safe_load(AnyPath(subgraph_config).open("r"))
    return extract(config, database_string, output_location)


def write_config(config, root_output_location):
    config_output_location = root_output_location.joinpath("config.yaml")
    if config_output_location.exists():
        existing_config = yaml.safe_load(config_output_location.open("r"))
        config_difference = DeepDiff(existing_config, config)
        if config_difference:
            raise Exception(
                f"Config provided does not match the previously seen version at {config_output_location}"
            )
    else:
        config_output_location.parent.mkdir(parents=True, exist_ok=True)
        with config_output_location.open("w") as f_out:
            yaml.dump(config, f_out)


def remove_protocol(path):
    absolute = path.absolute()
    if isinstance(path, CloudPath):
        return absolute.as_uri().replace(absolute.cloud_prefix, "")
    return absolute.as_posix()

def write_file(filepath, write_function):
    """Write to local or remote filesystems transparently.
    Safely handles pyarrow write functions that don't work
    with cloud paths directly.

    Args:
        filepath (string): The local or remote filepath to write to
        write_function (Callable[[string],None]): A function that takes a local filepath and writes to it
    """
    filepath = AnyPath(filepath)
    filepath.parent.mkdir(parents=True, exist_ok=True)
    if isinstance(filepath, CloudPath):
        with tempfile.TemporaryDirectory() as temp_dir:
            pq_file_location = AnyPath(temp_dir).joinpath("tempfile")
            write_function(pq_file_location)
            filepath.upload_from(pq_file_location)
    else:
        write_function(filepath)

def write_parquet_metadata(table_dir, partition_range):
    files = []
    for partition_details in partition_range:
        files.append(remove_protocol(get_partition_file_location(
            table_dir, *partition_details
        )))
    # Both absolute and as_uri are required for this to work on S3 and locally
    table_uri = table_dir.absolute().as_uri()
    # The returned path here works without manipulation *only* for S3 so
    # can't be used later
    filesystem, _path = fs.FileSystem.from_uri(table_uri)
    table_path = remove_protocol(table_dir)
    dataset = ds.dataset(source=files, filesystem=filesystem)
    metadata = []
    # We need to replace the filename in the metadata to a relative path
    for fragment in dataset.get_fragments():
        metadatum = fragment.metadata
        # Here we need to make the path relative to the metadata file
        relative_path = fragment.path.split(table_path)[1]
        # If there's a preceeding / then you get read errors about empty path
        # segments
        relative_path = relative_path.lstrip("/")
        metadatum.set_file_path(relative_path)
        metadata.append(metadatum)

    write_file(table_dir.joinpath("_metadata"), lambda f: pq.write_metadata(
        dataset.schema, f,
        metadata_collector=metadata
    ))

def extract(config, database_string, output_location):
    """Connects to your database and pulls all data from all subgraphs"""

    subgraph = config["subgraph"]
    subgraph_deployment = get_subgraph_deployment(subgraph, database_string)
    subgraph_table_schema = get_subgraph_table_schema(subgraph, database_string)
    earliest_block, latest_block = get_subgraph_block_range(subgraph, database_string)

    root_output_location = AnyPath(output_location).joinpath(
        config["name"], config["version"]
    )
    latest_file_location = root_output_location.joinpath("latest.yaml")

    write_config(config, root_output_location)

    if latest_file_location.exists():
        with latest_file_location.open("r") as f_in:
            previous_run_data = yaml.load(f_in)
    else:
        previous_run_data = {}

    for table_name, table_config in tqdm(
        config["tables"].items(), leave=False, desc="Tables"
    ):
        table_dir = root_output_location.joinpath(
            "data", f"subgraph={subgraph_deployment}", f"table={table_name}"
        )
<<<<<<< HEAD
        partition_range = list(get_partition_iterator(
=======
        existing_partitions = set(get_partitions(
            previous_run_data.get("earliest_block"), previous_run_data.get("latest_block"), table_config["partition_sizes"]
        ))
        new_partitions = set(get_partitions(
>>>>>>> be6e0cc6
            earliest_block, latest_block, table_config["partition_sizes"]
        ))
        database_types = get_column_types(
            database_string, subgraph_table_schema, table_name
        )
        
        for partition_size, start_partition, end_partition in tqdm(
            new_partitions - existing_partitions, leave=False, desc="Paritions"
        ):
            filepath = get_partition_file_location(
                table_dir, partition_size, start_partition, end_partition
            )
            df = select_writable_in_range(
                    database_string,
                    subgraph_table_schema,
                    table_name,
                    start_partition=start_partition,
                    end_partition=end_partition,
                )
            typed_df = convert_columns(df, database_types, table_config)
            write_file(filepath, lambda f: pq.write_table(typed_df, f))

        write_parquet_metadata(table_dir, partition_range)
    with root_output_location.joinpath("latest.yaml").open("w") as f_out:
        yaml.dump(
            {
                "subgraph": subgraph,
                "subgraph_deployment": subgraph_deployment,
                "updated": datetime.now(),
                "earliest_block": earliest_block,
                "latest_block": latest_block,
            },
            f_out,
        )


@click.command()
@click.option(
    "--subgraph-config",
    help="The config file specifying the data to extract",
    required=True,
)
@click.option(
    "--database-string",
    default="postgresql://graph-node:let-me-in@localhost:5432/graph-node",
    help="The database string for connections, defaults to a local graph-node",
)
@click.option(
    "--output-location",
    default="data",
    help="The base output location, whether local or cloud",
)
def main(subgraph_config, database_string, output_location):
    """
    Connects to your database and pulls all data from the tables
    specified in the config file
    """
    extract_from_config(subgraph_config, database_string, output_location)


def get_tables_in_schema(database_string, subgraph_table_schema):
    """ "
    Returns a list of all tables in the schema which have a block_range column.
    This corresponds to tables which contain entities that we can extract
    """
    all_tables = pandas.read_sql(
        f"""
    SELECT distinct table_name FROM information_schema.columns 
    WHERE table_schema = '{subgraph_table_schema}'
    AND column_name = 'block_range'
    ORDER BY table_name
    """,
        con=database_string,
    )["table_name"].tolist()
    return all_tables


@click.command()
@click.option(
    "--config-location", help="The output file location for this config", required=True
)
@click.option(
    "--database-string",
    default="postgresql://graph-node:let-me-in@localhost:5432/graph-node",
    help="The database string for connections, defaults to a local graph-node",
)
def config_generator(config_location, database_string):
    # Minimise the width any particular column can use in the preview
    pandas.set_option("display.max_colwidth", 8)
    # Let pandas figure out the width of the terminal
    pandas.set_option("display.width", None)

    config = {"name": AnyPath(config_location).stem, "version": "0.0.1"}

    subgraph_table_schemas = get_subgraph_table_schemas(database_string)

    def preview_schema_data(label):
        schema = subgraph_table_schemas[label]
        table_spacer = "\n - "
        table_list = get_tables_in_schema(
            database_string, schema["subgraph_table_schema"]
        )
        table_list_formatted = table_spacer + table_spacer.join(table_list)
        # Make nicer
        return f"""
Subgraph: {schema["subgraph_deployment"]}
Tables ({len(table_list)}): {table_list_formatted}
"""

    options = list(subgraph_table_schemas.keys())
    terminal_menu = TerminalMenu(
        options,
        title="Please select the subgraph you want to extract",
        preview_command=preview_schema_data,
        preview_size=0.75,
    )
    menu_entry_index = terminal_menu.show()
    schema_data = subgraph_table_schemas[options[menu_entry_index]]
    subgraph_table_schema = schema_data["subgraph_table_schema"]
    config["subgraph"] = schema_data["label"]

    tables = get_tables_in_schema(database_string, subgraph_table_schema)

    def preview_table_data(table):
        subset = pandas.read_sql(
            f"select * from {subgraph_table_schema}.{table} limit 10",
            con=database_string,
        )
        return str(subset.head())

    terminal_menu = TerminalMenu(
        tables,
        title="Please select the tables you want to extract",
        preview_command=preview_table_data,
        preview_size=0.75,
        multi_select=True,
    )
    table_entry_index = terminal_menu.show()
    selected_tables = [tables[index] for index in table_entry_index]

    config["tables"] = {}
    for table in selected_tables:
        table_config = {}
        column_types = get_column_types(database_string, subgraph_table_schema, table)
        # These sizes are just a sensible default for gnosis chain
        # With a block duration of about 5 seconds these correspond to (very roughly):
        # 1024 blocks = 1 1/2 hours
        # 1024*16 blocks = 1 day
        # 1024*128 blocks = 1 week
        # 1024*512 blocks = 1 month
        table_config["partition_sizes"] = [1024 * 512, 1024 * 128, 1024 * 16, 1024]

        numeric_columns = sorted(
            [
                column
                for column, data_type in column_types.items()
                if data_type == "numeric"
            ]
        )

        if len(numeric_columns) > 0:
            terminal_menu = TerminalMenu(
                numeric_columns,
                title=f"These columns in table {table} are numeric and will be exported as bytes unless they are mapped, which should be mapped to another type?",
                multi_select=True,
            )
            mapped_indices = terminal_menu.show()
            selected_columns = [numeric_columns[index] for index in mapped_indices]
            if len(selected_columns) > 0:
                table_config["column_mappings"] = {}
                for column in selected_columns:
                    table_config["column_mappings"][column] = {
                        f"{column}_uint64": {
                            "type": "uint64",
                            "max_value": 0xFFFFFFFFFFFFFFFF,
                            "default": 0,
                            "validity_column": f"{column}_uint64_valid",
                        }
                    }
        config["tables"][table] = table_config
    with open(config_location, "w") as f_out:
        yaml.dump(config, f_out)<|MERGE_RESOLUTION|>--- conflicted
+++ resolved
@@ -299,14 +299,10 @@
         table_dir = root_output_location.joinpath(
             "data", f"subgraph={subgraph_deployment}", f"table={table_name}"
         )
-<<<<<<< HEAD
-        partition_range = list(get_partition_iterator(
-=======
         existing_partitions = set(get_partitions(
             previous_run_data.get("earliest_block"), previous_run_data.get("latest_block"), table_config["partition_sizes"]
         ))
         new_partitions = set(get_partitions(
->>>>>>> be6e0cc6
             earliest_block, latest_block, table_config["partition_sizes"]
         ))
         database_types = get_column_types(
@@ -329,7 +325,7 @@
             typed_df = convert_columns(df, database_types, table_config)
             write_file(filepath, lambda f: pq.write_table(typed_df, f))
 
-        write_parquet_metadata(table_dir, partition_range)
+        write_parquet_metadata(table_dir, new_partitions)
     with root_output_location.joinpath("latest.yaml").open("w") as f_out:
         yaml.dump(
             {
